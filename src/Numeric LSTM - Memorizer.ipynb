--- conflicted
+++ resolved
@@ -37,11 +37,7 @@
   },
   {
    "cell_type": "code",
-<<<<<<< HEAD
-   "execution_count": 2,
-=======
    "execution_count": 146,
->>>>>>> d3867088
    "metadata": {
     "collapsed": true
    },
@@ -192,41 +188,7 @@
     "    output_softmax = [tf.nn.softmax(time_step) for time_step in output_logits]\n",
     "    return output_softmax\n",
     "\n",
-<<<<<<< HEAD
-    "output_logits = project_output(raw_outputs, False)\n",
-    "loss = tf.nn.seq2seq.sequence_loss(output_logits, decoder_labels, label_weights)\n",
-    "\n",
-    "# evaluation\n",
-    "sample_input = tf.placeholder(tf.int32, [max_sample_size, 1], name='sample_input')\n",
-    "sample_size = tf.placeholder(tf.int32, 1, name='sample_size')\n",
-    "\n",
-    "#embedded_sample = tf.nn.embedding_lookup(embeddings, sample_input)\n",
-    "#embedded_sample_list = [tf.squeeze(time_step, [0]) \n",
-    "#                        for time_step in tf.split(0, max_sample_size, embedded_sample)]\n",
-    "sample_encoder_list_input = generate_rnn_input(sample_input, max_sample_size)\n",
-    "\n",
-    "with tf.variable_scope(encoder_scope, reuse=True):\n",
-    "    _, sample_encoder_state = tf.nn.rnn(lstm_cell, sample_encoder_list_input, \n",
-    "                                sequence_length=sample_size, dtype=tf.float32)\n",
-    "\n",
-    "#sample_decoder_go = tf.ones_like(sample_encoder_input[0]) * embedded_go\n",
-    "sample_decoder_state = tf.placeholder(tf.float32, [1, lstm_cell.state_size], \n",
-    "                                      name='sample_decoder_state')\n",
-    "sample_decoder_input = tf.placeholder(tf.int32, [1, 1], name='sample_decoder_input')\n",
-    "sample_decoder_list_input = generate_rnn_input(sample_decoder_input, 1)\n",
-    "\n",
-    "with tf.variable_scope(decoder_scope, reuse=True):\n",
-    "    # in principle we could call the lstm_cell directly, since it's only one time step; \n",
-    "    # however, its weights are defined under the scope of the rnn_decoder. \n",
-    "    # So, calling the decoder is simpler\n",
-    "    raw_sample_outputs, new_decoder_state = tf.nn.seq2seq.rnn_decoder(sample_decoder_list_input, \n",
-    "                                                                      sample_decoder_state, \n",
-    "                                                                      lstm_cell)\n",
-    "\n",
-    "sample_softmax = project_output(raw_sample_outputs, True)"
-=======
     "output_logits = project_output(raw_outputs, False)"
->>>>>>> d3867088
    ]
   },
   {
